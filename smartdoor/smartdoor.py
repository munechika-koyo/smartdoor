--- conflicted
+++ resolved
@@ -182,19 +182,12 @@
         # get current datetime
         date_now = datetime.datetime.now()
         date_str = date_now.strftime(r"%Y/%m/%d %H:%M:%S")
-<<<<<<< HEAD
-        values = {"value1": date_str, "value2": user, "value3": action}
-        # store post values temporaly
-        self.post_list.append(values)
-        # post values to URLs in 3.5 sec
-=======
 
         # cache values into a queue
         values = {"value1": date_str, "value2": user, "value3": action}
         self.post_queue.append(values)
 
         # post values to urls in 3.0 sec
->>>>>>> 2e6fc3a3
         try:
             while self.post_queue:
                 data = self.post_queue.popleft()
